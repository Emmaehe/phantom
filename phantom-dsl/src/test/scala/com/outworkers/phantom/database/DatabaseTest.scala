--- conflicted
+++ resolved
@@ -17,16 +17,9 @@
 
 import com.outworkers.phantom.PhantomSuite
 import com.outworkers.phantom.dsl._
-<<<<<<< HEAD
-import com.outworkers.phantom.macros.NamingStrategy
-import com.outworkers.util.testing._
-
-object db extends SimpleDatabase
-=======
 import com.outworkers.util.samplers._
 
 object basicDb extends BasicDatabase
->>>>>>> b576d25d
 
 class DatabaseTest extends PhantomSuite {
 
@@ -44,11 +37,7 @@
     val space = KeySpace("phantom_test")
     val queries = basicDb.autocreate().queries(space).map(_.qb)
 
-<<<<<<< HEAD
-    val target = db.recipes.autocreate(space, NamingStrategy.CamelCase.caseInsensitive).qb
-=======
     val target = basicDb.recipes.autocreate(space).qb
->>>>>>> b576d25d
 
     queries should contain (target)
   }
