--- conflicted
+++ resolved
@@ -22,6 +22,7 @@
 import com.outworkers.phantom.builder.serializers.KeySpaceSerializer
 import com.outworkers.phantom.connectors
 import com.outworkers.phantom.connectors.CassandraConnection
+import com.outworkers.phantom.database.Database
 import com.outworkers.phantom.dsl._
 
 class TestDatabase(override val connector: CassandraConnection) extends Database[TestDatabase](connector) {
@@ -43,16 +44,11 @@
   object secondaryCounterTable extends ConcreteSecondaryCounterTable with Connector
   object brokenCounterCounterTable extends ConcreteBrokenCounterTableTest with Connector
 
-  object indexedCollectionsTable extends IndexedCollectionsTable with Connector
-  object indexedEntriesTable extends IndexedEntriesTable with Connector
+  object indexedCollectionsTable extends ConcreteIndexedCollectionsTable with Connector
+  object indexedEntriesTable extends ConcreteIndexedEntriesTable with Connector
   object jsonTable extends JsonTable with connector.Connector
-<<<<<<< HEAD
-  object listCollectionTable extends ListCollectionTable with Connector
-  object optionalPrimitives extends ConcreteOptionalPrimitives with Connector
-=======
   object listCollectionTable extends ConcreteListCollectionTable with Connector
   object optionalPrimitives extends OptionalPrimitives with Connector
->>>>>>> cc07de12
   object primitives extends Primitives with Connector
 
   object primitivesJoda extends PrimitivesJoda with Connector
@@ -74,7 +70,7 @@
   object tableWithCompoundKey extends TableWithCompoundKey with Connector
   object tableWithCompositeKey extends TableWithCompositeKey with Connector
 
-  object testTable extends TestTable with Connector
+  object testTable extends ConcreteTestTable with Connector
   object timeSeriesTable extends ConcreteTimeSeriesTable with Connector {
     val testUUID = UUID.randomUUID()
   }
