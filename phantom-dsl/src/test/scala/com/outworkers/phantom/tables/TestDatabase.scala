/*
 * Copyright 2013 - 2017 Outworkers Ltd.
 *
 * Licensed under the Apache License, Version 2.0 (the "License");
 * you may not use this file except in compliance with the License.
 * You may obtain a copy of the License at
 *
 *     http://www.apache.org/licenses/LICENSE-2.0
 *
 * Unless required by applicable law or agreed to in writing, software
 * distributed under the License is distributed on an "AS IS" BASIS,
 * WITHOUT WARRANTIES OR CONDITIONS OF ANY KIND, either express or implied.
 * See the License for the specific language governing permissions and
 * limitations under the License.
 */
package com.outworkers.phantom.tables

import java.util.UUID

import com.datastax.driver.core.SocketOptions
import com.outworkers.phantom.builder.query.CreateQuery
import com.outworkers.phantom.builder.serializers.KeySpaceSerializer
import com.outworkers.phantom.connectors
import com.outworkers.phantom.connectors.CassandraConnection
import com.outworkers.phantom.database.Database
import com.outworkers.phantom.dsl._
import com.outworkers.phantom.macros.NamingStrategy

class TestDatabase(override val connector: CassandraConnection) extends Database[TestDatabase](connector) {

  object articles extends Articles with Connector
  object articlesByAuthor extends ConcreteArticlesByAuthor with Connector

  object basicTable extends BasicTable with Connector
  object enumTable extends EnumTable with Connector
  object namedEnumTable extends ConcreteNamedEnumTable with Connector
  object indexedEnumTable extends ConcreteNamedPartitionEnumTable with Connector

  object clusteringTable extends ConcreteClusteringTable with Connector
  object complexClusteringTable extends ConcreteComplexClusteringTable with Connector
  object simpleCompoundKeyTable extends ConcreteSimpleCompoundKeyTable with Connector
  object complexCompoundKeyTable extends ConcreteComplexCompoundKeyTable with Connector

  object counterTableTest extends ConcreteCounterTableTest with Connector
  object secondaryCounterTable extends ConcreteSecondaryCounterTable with Connector
  object brokenCounterCounterTable extends ConcreteBrokenCounterTableTest with Connector

  object indexedCollectionsTable extends IndexedCollectionsTable with Connector
  object indexedEntriesTable extends IndexedEntriesTable with Connector
  object jsonTable extends JsonTable with connector.Connector
  object listCollectionTable extends ListCollectionTable with Connector
  object optionalPrimitives extends OptionalPrimitives with Connector
  object primitives extends Primitives with Connector

  object primitivesJoda extends PrimitivesJoda with Connector

  object primitivesCassandra22 extends PrimitivesCassandra22 with Connector
  object optionalPrimitivesCassandra22 extends OptionalPrimitivesCassandra22 with Connector

  object recipes extends Recipes with Connector {
    override def autocreate(space: KeySpace, strategy: NamingStrategy): CreateQuery.Default[Recipes, Recipe] = {
      create.ifNotExists()(space, strategy).`with`(comment eqs "This is a test string")
    }
  }

  object secondaryIndexTable extends ConcreteSecondaryIndexTable with Connector
  object staticTable extends ConcreteStaticTableTest with Connector
  object staticCollectionTable extends ConcreteStaticCollectionTableTest with Connector

  object tableWithSingleKey extends TableWithSingleKey with Connector
  object tableWithCompoundKey extends TableWithCompoundKey with Connector
  object tableWithCompositeKey extends TableWithCompositeKey with Connector

<<<<<<< HEAD
  object testTable extends TestTable with Connector
  object timeSeriesTable extends ConcreteTimeSeriesTable with Connector {
    val testUUID = UUID.randomUUID()
  }
=======
  object testTable extends ConcreteTestTable with Connector
  object timeSeriesTable extends TimeSeriesTable with Connector
>>>>>>> b576d25d

  object primaryCollectionsTable extends ConcretePrimaryCollectionTable with Connector

  object timeSeriesTableWithTtl extends ConcreteTimeSeriesTableWithTTL with Connector
  object timeSeriesTableWithTtl2 extends ConcreteTimeSeriesTableWithTTL2 with Connector
  object multipleKeysTable$ extends ConcreteMultipleKeys with Connector
  object timeuuidTable extends TimeUUIDTable with Connector

  object events extends ConcreteEvents with Connector

  object scalaPrimitivesTable extends ConcreteScalaTypesMapTable with Connector
  object optionalIndexesTable extends OptionalSecondaryIndexTable with Connector
  object tuple2Table extends ConcreteTupleColumnTable with Connector
  object nestedTupleTable extends ConcreteNestedTupleColumnTable with Connector
  object tupleCollectionsTable extends ConcreteTupleCollectionsTable with Connector

  object tableTypeTuple extends TupleTypeTable with Connector
  object wideTable extends WideTable with Connector
}

object Connector {
  val default: CassandraConnection = connectors.ContactPoint.local
    .withClusterBuilder(_.withSocketOptions(
      new SocketOptions()
        .setConnectTimeoutMillis(20000)
        .setReadTimeoutMillis(20000)
      )
    ).noHeartbeat().keySpace(
      "phantom",
      KeySpaceSerializer("phantom").ifNotExists().`with`(
        replication eqs SimpleStrategy.replication_factor(1)
      )
    )

}

object TestDatabase extends TestDatabase(Connector.default)<|MERGE_RESOLUTION|>--- conflicted
+++ resolved
@@ -71,15 +71,8 @@
   object tableWithCompoundKey extends TableWithCompoundKey with Connector
   object tableWithCompositeKey extends TableWithCompositeKey with Connector
 
-<<<<<<< HEAD
-  object testTable extends TestTable with Connector
-  object timeSeriesTable extends ConcreteTimeSeriesTable with Connector {
-    val testUUID = UUID.randomUUID()
-  }
-=======
   object testTable extends ConcreteTestTable with Connector
   object timeSeriesTable extends TimeSeriesTable with Connector
->>>>>>> b576d25d
 
   object primaryCollectionsTable extends ConcretePrimaryCollectionTable with Connector
 
