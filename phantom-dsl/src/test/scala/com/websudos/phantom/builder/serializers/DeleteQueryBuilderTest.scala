/*
 * Copyright 2013-2015 Websudos, Limited.
 *
 * All rights reserved.
 *
 * Redistribution and use in source and binary forms, with or without
 * modification, are permitted provided that the following conditions are met:
 *
 * - Redistributions of source code must retain the above copyright notice,
 * this list of conditions and the following disclaimer.
 *
 * - Redistributions in binary form must reproduce the above copyright
 * notice, this list of conditions and the following disclaimer in the
 * documentation and/or other materials provided with the distribution.
 *
 * - Explicit consent must be obtained from the copyright owner, Outworkers Limited before any redistribution is made.
 *
 * THIS SOFTWARE IS PROVIDED BY THE COPYRIGHT HOLDERS AND CONTRIBUTORS "AS IS"
 * AND ANY EXPRESS OR IMPLIED WARRANTIES, INCLUDING, BUT NOT LIMITED TO, THE
 * IMPLIED WARRANTIES OF MERCHANTABILITY AND FITNESS FOR A PARTICULAR PURPOSE
 * ARE DISCLAIMED. IN NO EVENT SHALL THE COPYRIGHT HOLDER OR CONTRIBUTORS BE
 * LIABLE FOR ANY DIRECT, INDIRECT, INCIDENTAL, SPECIAL, EXEMPLARY, OR
 * CONSEQUENTIAL DAMAGES (INCLUDING, BUT NOT LIMITED TO, PROCUREMENT OF
 * SUBSTITUTE GOODS OR SERVICES; LOSS OF USE, DATA, OR PROFITS; OR BUSINESS
 * INTERRUPTION) HOWEVER CAUSED AND ON ANY THEORY OF LIABILITY, WHETHER IN
 * CONTRACT, STRICT LIABILITY, OR TORT (INCLUDING NEGLIGENCE OR OTHERWISE)
 * ARISING IN ANY WAY OUT OF THE USE OF THIS SOFTWARE, EVEN IF ADVISED OF THE
 * POSSIBILITY OF SUCH DAMAGE.
 */
package com.websudos.phantom.builder.serializers

import com.websudos.phantom.builder.QueryBuilder
import com.websudos.phantom.builder.query.QueryBuilderTest

class DeleteQueryBuilderTest extends QueryBuilderTest {

<<<<<<< HEAD
=======
  val tableReference = QueryBuilder.table("keyspace", "table")

>>>>>>> 50ce3519
  "The DELETE query builder" - {

    "should allow specifying column delete queries" - {
      val qb = QueryBuilder.Delete.deleteColumn(tableReference, "col").queryString
      qb shouldEqual "DELETE col FROM keyspace.table"
    }

    "should allow specifying full delete queries" - {
      val qb = QueryBuilder.Delete.delete(tableReference).queryString
      qb shouldEqual "DELETE FROM keyspace.table"
    }
  }
}<|MERGE_RESOLUTION|>--- conflicted
+++ resolved
@@ -34,11 +34,8 @@
 
 class DeleteQueryBuilderTest extends QueryBuilderTest {
 
-<<<<<<< HEAD
-=======
   val tableReference = QueryBuilder.table("keyspace", "table")
 
->>>>>>> 50ce3519
   "The DELETE query builder" - {
 
     "should allow specifying column delete queries" - {
