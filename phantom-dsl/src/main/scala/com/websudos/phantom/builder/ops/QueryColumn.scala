--- conflicted
+++ resolved
@@ -43,90 +43,11 @@
  * @param name The name of the column.
  * @tparam RR The type of the value the column holds.
  */
-<<<<<<< HEAD
-sealed class QueryColumn[RR : Primitive](val name: String) {
-=======
 sealed class QueryColumn[RR : Primitive](val col: AbstractColumn[RR])(implicit builder: QueryBuilder) {
->>>>>>> 50ce3519
 
   private[this] val p = implicitly[Primitive[RR]]
 
   def eqs(value: RR): WhereClause.Condition = {
-<<<<<<< HEAD
-    new WhereClause.Condition(QueryBuilder.Where.eqs(name, p.asCql(value)))
-  }
-
-  def eqs(value: OperatorClause.Condition): WhereClause.Condition = {
-    new WhereClause.Condition(QueryBuilder.Where.eqs(name, value.qb.queryString))
-  }
-
-  def lt(value: RR): WhereClause.Condition = {
-    new WhereClause.Condition(QueryBuilder.Where.lt(name, p.asCql(value)))
-  }
-
-  def <(value: RR): WhereClause.Condition = {
-    new WhereClause.Condition(QueryBuilder.Where.lt(name, p.asCql(value)))
-  }
-
-  def lt(value: OperatorClause.Condition): WhereClause.Condition = {
-    new WhereClause.Condition(QueryBuilder.Where.lt(name, value.qb.queryString))
-  }
-
-  def <(value: OperatorClause.Condition): WhereClause.Condition = {
-    new WhereClause.Condition(QueryBuilder.Where.lt(name, value.qb.queryString))
-  }
-
-  def lte(value: RR): WhereClause.Condition = {
-    new WhereClause.Condition(QueryBuilder.Where.lte(name, implicitly[Primitive[RR]].asCql(value)))
-  }
-
-  def <=(value: RR): WhereClause.Condition = {
-    new WhereClause.Condition(QueryBuilder.Where.lte(name, implicitly[Primitive[RR]].asCql(value)))
-  }
-
-  def lte(value: OperatorClause.Condition): WhereClause.Condition = {
-    new WhereClause.Condition(QueryBuilder.Where.lte(name, value.qb.queryString))
-  }
-
-  def <=(value: OperatorClause.Condition): WhereClause.Condition = {
-    new WhereClause.Condition(QueryBuilder.Where.lte(name, value.qb.queryString))
-  }
-
-  def gt(value: RR): WhereClause.Condition = {
-    new WhereClause.Condition(QueryBuilder.Where.gt(name, p.asCql(value)))
-  }
-
-  def >(value: RR): WhereClause.Condition = {
-    new WhereClause.Condition(QueryBuilder.Where.gt(name, p.asCql(value)))
-  }
-
-  def gt(value: OperatorClause.Condition): WhereClause.Condition = {
-    new WhereClause.Condition(QueryBuilder.Where.gt(name, value.qb.queryString))
-  }
-
-  def >(value: OperatorClause.Condition): WhereClause.Condition = {
-    new WhereClause.Condition(QueryBuilder.Where.gt(name, value.qb.queryString))
-  }
-
-  def gte(value: RR): WhereClause.Condition = {
-    new WhereClause.Condition(QueryBuilder.Where.gte(name, p.asCql(value)))
-  }
-
-  def >=(value: RR): WhereClause.Condition = {
-    new WhereClause.Condition(QueryBuilder.Where.gte(name, p.asCql(value)))
-  }
-
-  def gte(value: OperatorClause.Condition): WhereClause.Condition = {
-    new WhereClause.Condition(QueryBuilder.Where.gte(name, value.qb.queryString))
-  }
-
-  def >=(value: OperatorClause.Condition): WhereClause.Condition = {
-    new WhereClause.Condition(QueryBuilder.Where.gte(name, value.qb.queryString))
-  }
-
-  def in(values: List[RR]): WhereClause.Condition = {
-    new WhereClause.Condition(QueryBuilder.Where.in(name, values.map(p.asCql)))
-=======
     new WhereClause.Condition(builder.Where.eqs(col.name, p.asCql(value)))
   }
 
@@ -200,7 +121,6 @@
 
   def in(values: List[RR]): WhereClause.Condition = {
     new WhereClause.Condition(builder.Where.in(col.name, values.map(p.asCql)))
->>>>>>> 50ce3519
   }
 
   /**
@@ -223,49 +143,29 @@
    * @return A where clause with a parametric condition specified.
    */
   final def eqs(value: PrepareMark): PreparedWhereClause.ParametricCondition[RR] = {
-<<<<<<< HEAD
-    new PreparedWhereClause.ParametricCondition[RR](QueryBuilder.Where.eqs(name, value.symbol))
-  }
-
-  final def lt(value: PrepareMark): PreparedWhereClause.ParametricCondition[RR] = {
-    new PreparedWhereClause.ParametricCondition[RR](QueryBuilder.Where.lt(name, value.symbol))
-=======
     new PreparedWhereClause.ParametricCondition[RR](builder.Where.eqs(col.name, value.symbol))
   }
 
   final def lt(value: PrepareMark): PreparedWhereClause.ParametricCondition[RR] = {
     new PreparedWhereClause.ParametricCondition[RR](builder.Where.lt(col.name, value.symbol))
->>>>>>> 50ce3519
   }
 
   final def <(value: PrepareMark): PreparedWhereClause.ParametricCondition[RR] = lt(value)
 
   final def lte(value: PrepareMark): PreparedWhereClause.ParametricCondition[RR] = {
-<<<<<<< HEAD
-    new PreparedWhereClause.ParametricCondition[RR](QueryBuilder.Where.lte(name, value.symbol))
-=======
     new PreparedWhereClause.ParametricCondition[RR](builder.Where.lte(col.name, value.symbol))
->>>>>>> 50ce3519
   }
 
   final def <=(value: PrepareMark): PreparedWhereClause.ParametricCondition[RR] = lte(value)
 
   final def gt(value: PrepareMark): PreparedWhereClause.ParametricCondition[RR] = {
-<<<<<<< HEAD
-    new PreparedWhereClause.ParametricCondition[RR](QueryBuilder.Where.gt(name, value.symbol))
-=======
     new PreparedWhereClause.ParametricCondition[RR](builder.Where.gt(col.name, value.symbol))
->>>>>>> 50ce3519
   }
 
   final def >(value: PrepareMark): PreparedWhereClause.ParametricCondition[RR] = gt(value)
 
   final def gte(value: PrepareMark): PreparedWhereClause.ParametricCondition[RR] = {
-<<<<<<< HEAD
-    new PreparedWhereClause.ParametricCondition[RR](QueryBuilder.Where.gte(name, value.symbol))
-=======
     new PreparedWhereClause.ParametricCondition[RR](builder.Where.gte(col.name, value.symbol))
->>>>>>> 50ce3519
   }
 
   final def >=(value: PrepareMark): PreparedWhereClause.ParametricCondition[RR] = gte(value)
