/*
 * Copyright 2013-2015 Websudos, Limited.
 *
 * All rights reserved.
 *
 * Redistribution and use in source and binary forms, with or without
 * modification, are permitted provided that the following conditions are met:
 *
 * - Redistributions of source code must retain the above copyright notice,
 * this list of conditions and the following disclaimer.
 *
 * - Redistributions in binary form must reproduce the above copyright
 * notice, this list of conditions and the following disclaimer in the
 * documentation and/or other materials provided with the distribution.
 *
 * - Explicit consent must be obtained from the copyright owner, Outworkers Limited before any redistribution is made.
 *
 * THIS SOFTWARE IS PROVIDED BY THE COPYRIGHT HOLDERS AND CONTRIBUTORS "AS IS"
 * AND ANY EXPRESS OR IMPLIED WARRANTIES, INCLUDING, BUT NOT LIMITED TO, THE
 * IMPLIED WARRANTIES OF MERCHANTABILITY AND FITNESS FOR A PARTICULAR PURPOSE
 * ARE DISCLAIMED. IN NO EVENT SHALL THE COPYRIGHT HOLDER OR CONTRIBUTORS BE
 * LIABLE FOR ANY DIRECT, INDIRECT, INCIDENTAL, SPECIAL, EXEMPLARY, OR
 * CONSEQUENTIAL DAMAGES (INCLUDING, BUT NOT LIMITED TO, PROCUREMENT OF
 * SUBSTITUTE GOODS OR SERVICES; LOSS OF USE, DATA, OR PROFITS; OR BUSINESS
 * INTERRUPTION) HOWEVER CAUSED AND ON ANY THEORY OF LIABILITY, WHETHER IN
 * CONTRACT, STRICT LIABILITY, OR TORT (INCLUDING NEGLIGENCE OR OTHERWISE)
 * ARISING IN ANY WAY OUT OF THE USE OF THIS SOFTWARE, EVEN IF ADVISED OF THE
 * POSSIBILITY OF SUCH DAMAGE.
 */
package com.websudos.phantom.builder.ops

import java.util.Date

import com.datastax.driver.core.Session
import com.websudos.phantom.builder.QueryBuilder
import com.websudos.phantom.builder.clauses.OperatorClause.Condition
import com.websudos.phantom.builder.clauses.{OperatorClause, TypedClause, WhereClause}
import com.websudos.phantom.builder.primitives.{DefaultPrimitives, Primitive}
import com.websudos.phantom.builder.query.CQLQuery
import com.websudos.phantom.builder.syntax.CQLSyntax
import com.websudos.phantom.column.{AbstractColumn, Column, TimeUUIDColumn}
import com.websudos.phantom.connectors.SessionAugmenterImplicits
import org.joda.time.DateTime
import shapeless.{=:!=, HList}

sealed class CqlFunction extends SessionAugmenterImplicits

sealed class UnixTimestampOfCqlFunction()(implicit builder: QueryBuilder) extends CqlFunction {

  def apply(pf: TimeUUIDColumn[_, _])(implicit ev: Primitive[Long], session: Session): TypedClause.Condition[Option[Long]] = {
    new TypedClause.Condition(builder.Select.unixTimestampOf(pf.name), row => {
      if (session.v3orNewer) {
        ev.fromRow(s"system.unixtimestampof(${pf.name})", row).toOption
      } else {
        ev.fromRow(s"unixtimestampof(${pf.name})", row).toOption
      }
    })
  }
}

<<<<<<< HEAD
sealed class TTLOfFunction extends CqlFunction {
  def apply(pf: Column[_, _, _])(implicit ev: Primitive[Int]): TypedClause.Condition[Option[Int]] = {
    new TypedClause.Condition(QueryBuilder.Select.ttl(pf.name), row => {
      ev.fromRow(s"ttl(${pf.name})", row).toOption
    })
  }
}

sealed class DateOfCqlFunction extends CqlFunction {
=======
sealed class DateOfCqlFunction()(implicit builder: QueryBuilder) extends CqlFunction {
>>>>>>> 50ce3519

  def apply(pf: TimeUUIDColumn[_, _])(implicit ev: Primitive[DateTime], session: Session): TypedClause.Condition[Option[DateTime]] = {
    new TypedClause.Condition(builder.Select.dateOf(pf.name), row => {
      if (session.v3orNewer) {

        ev.fromRow(s"system.dateof(${pf.name})", row).toOption
      } else {
        ev.fromRow(s"dateof(${pf.name})", row).toOption
      }
    })
  }

  def apply(op: OperatorClause.Condition)(implicit ev: Primitive[DateTime], session: Session): TypedClause.Condition[Option[DateTime]] = {
    val pf = op.qb.queryString

    new TypedClause.Condition(builder.Select.dateOf(pf), row => {
      if (session.v3orNewer) {
        ev.fromRow(s"system.dateof($pf)", row).toOption
      } else {
        ev.fromRow(s"dateof($pf)", row).toOption
      }
    })
  }
}

sealed class NowCqlFunction()(implicit builder: QueryBuilder) extends CqlFunction {
  def apply(): OperatorClause.Condition = {
    new OperatorClause.Condition(builder.Select.now())
  }
}

sealed class MaxTimeUUID()(implicit builder: QueryBuilder) extends CqlFunction with DefaultPrimitives {

  def apply(date: Date): OperatorClause.Condition = {
    new Condition(
      builder.Select.maxTimeuuid(
        CQLQuery.escape(new DateTime(date).toString())
      )
    )
  }

  def apply(date: DateTime): OperatorClause.Condition = {
    new Condition(
      builder.Select.maxTimeuuid(
        CQLQuery.escape(new DateTime(date).toString())
      )
    )
  }
}

sealed class MinTimeUUID()(implicit builder: QueryBuilder) extends CqlFunction with DefaultPrimitives {

  def apply(date: Date): OperatorClause.Condition = {
    new Condition(
      builder.Select.minTimeuuid(
        CQLQuery.escape(new DateTime(date).toString())
      )
    )
  }

  def apply(date: DateTime): OperatorClause.Condition = {
    new Condition(
      builder.Select.minTimeuuid(
        CQLQuery.escape(date.toString())
      )
    )
  }
}

sealed class WritetimeCqlFunction extends CqlFunction {
  def apply(col: AbstractColumn[_])(
    implicit ev: Primitive[BigDecimal],
    builder: QueryBuilder
  ): TypedClause.Condition[Long] = {
    val qb = builder.Select.writetime(col.name)

    new TypedClause.Condition(qb, row => {
      row.getLong(qb.queryString)
    })
  }
}

sealed class TokenConstructor[P <: HList, TP <: TokenTypes.Root](
  val mapper : Seq[String]
)(implicit builder: QueryBuilder) {

  type Out = P

  private[this] def joinOp(comp: Seq[String], op: String)(
    implicit builder: QueryBuilder
  ): WhereClause.Condition = {
    val qb = builder.Where.token(mapper: _*)
      .pad
      .append(op)
      .pad
      .append(builder.Where.token(comp: _*))

    new WhereClause.Condition(qb)
  }

  /**
    * An equals comparison clause between token definitions.
    *
    * @param tk The token constructor to compare against.
    * @tparam VL
    * @return
    */
  def eqs[VL <: HList, TT <: TokenTypes.Root](tk: TokenConstructor[VL, TT])(implicit ev: TT =:!= TP): WhereClause.Condition = {
    joinOp(tk.mapper, CQLSyntax.Operators.eqs)
  }

  def <[VL <: HList, TT <: TokenTypes.Root](tk: TokenConstructor[VL, TT])(implicit ev: TT =:!= TP): WhereClause.Condition = {
    joinOp(tk.mapper, CQLSyntax.Operators.lt)
  }

  def <=[VL <: HList, TT <: TokenTypes.Root](tk: TokenConstructor[VL, TT])(implicit ev: TT =:!= TP): WhereClause.Condition = {
    joinOp(tk.mapper, CQLSyntax.Operators.lte)
  }

  def >[VL <: HList, TT <: TokenTypes.Root](tk: TokenConstructor[VL, TT])(implicit ev: TT =:!= TP): WhereClause.Condition = {
    joinOp(tk.mapper, CQLSyntax.Operators.gt)
  }

  def >=[VL <: HList, TT <: TokenTypes.Root](tk: TokenConstructor[VL, TT])(implicit ev: TT =:!= TP): WhereClause.Condition = {
    joinOp(tk.mapper, CQLSyntax.Operators.gte)
  }
}

sealed class TokenCqlFunction extends CqlFunction with TokenComparisonOps

trait Operators {

  implicit def QueryBuilder: QueryBuilder

  object dateOf extends DateOfCqlFunction
  object unixTimestampOf extends UnixTimestampOfCqlFunction

  object minTimeuuid extends MinTimeUUID
  object maxTimeuuid extends MaxTimeUUID
  object token extends TokenCqlFunction
  object now extends NowCqlFunction
  object writetime extends WritetimeCqlFunction
  object ttl extends TTLOfFunction
}
<|MERGE_RESOLUTION|>--- conflicted
+++ resolved
@@ -58,7 +58,6 @@
   }
 }
 
-<<<<<<< HEAD
 sealed class TTLOfFunction extends CqlFunction {
   def apply(pf: Column[_, _, _])(implicit ev: Primitive[Int]): TypedClause.Condition[Option[Int]] = {
     new TypedClause.Condition(QueryBuilder.Select.ttl(pf.name), row => {
@@ -68,9 +67,6 @@
 }
 
 sealed class DateOfCqlFunction extends CqlFunction {
-=======
-sealed class DateOfCqlFunction()(implicit builder: QueryBuilder) extends CqlFunction {
->>>>>>> 50ce3519
 
   def apply(pf: TimeUUIDColumn[_, _])(implicit ev: Primitive[DateTime], session: Session): TypedClause.Condition[Option[DateTime]] = {
     new TypedClause.Condition(builder.Select.dateOf(pf.name), row => {
