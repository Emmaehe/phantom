--- conflicted
+++ resolved
@@ -82,7 +82,6 @@
       .forcePad.append(table.toCql())
   }
 
-<<<<<<< HEAD
   def delete(table: String, conds: Seq[CQLQuery]): CQLQuery = {
     CQLQuery(CQLSyntax.delete)
       .forcePad.append(conds.map(_.queryString))
@@ -91,9 +90,6 @@
   }
 
   def deleteColumn(table: String, column: String): CQLQuery = {
-=======
-  def deleteColumn(table: TableReference, column: String): CQLQuery = {
->>>>>>> 50ce3519
     CQLQuery(CQLSyntax.delete)
       .forcePad.append(column)
       .forcePad.append(CQLSyntax.from)
