--- conflicted
+++ resolved
@@ -250,10 +250,6 @@
     )
   }
 
-<<<<<<< HEAD
-  def apply[T <: CassandraTable[T, _], R](table: T, conds: CQLQuery*)(implicit keySpace: KeySpace): DeleteQuery.Default[T, R] = {
-    new DeleteQuery(table, QueryBuilder.Delete.delete(QueryBuilder.keyspace(keySpace.name, table.tableName).queryString, conds))
-=======
   def apply[T <: CassandraTable[T, _], R](table: T, cond: CQLQuery)(
     implicit keySpace: KeySpace,
     builder: QueryBuilder
@@ -265,7 +261,6 @@
       CompareAndSetPart.empty(),
       UsingPart.empty()
     )
->>>>>>> 50ce3519
   }
 }
 
