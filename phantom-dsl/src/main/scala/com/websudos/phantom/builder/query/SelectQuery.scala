/*
 * Copyright 2013-2015 Websudos, Limited.
 *
 * All rights reserved.
 *
 * Redistribution and use in source and binary forms, with or without
 * modification, are permitted provided that the following conditions are met:
 *
 * - Redistributions of source code must retain the above copyright notice,
 * this list of conditions and the following disclaimer.
 *
 * - Redistributions in binary form must reproduce the above copyright
 * notice, this list of conditions and the following disclaimer in the
 * documentation and/or other materials provided with the distribution.
 *
 * - Explicit consent must be obtained from the copyright owner, Outworkers Limited before any redistribution is made.
 *
 * THIS SOFTWARE IS PROVIDED BY THE COPYRIGHT HOLDERS AND CONTRIBUTORS "AS IS"
 * AND ANY EXPRESS OR IMPLIED WARRANTIES, INCLUDING, BUT NOT LIMITED TO, THE
 * IMPLIED WARRANTIES OF MERCHANTABILITY AND FITNESS FOR A PARTICULAR PURPOSE
 * ARE DISCLAIMED. IN NO EVENT SHALL THE COPYRIGHT HOLDER OR CONTRIBUTORS BE
 * LIABLE FOR ANY DIRECT, INDIRECT, INCIDENTAL, SPECIAL, EXEMPLARY, OR
 * CONSEQUENTIAL DAMAGES (INCLUDING, BUT NOT LIMITED TO, PROCUREMENT OF
 * SUBSTITUTE GOODS OR SERVICES; LOSS OF USE, DATA, OR PROFITS; OR BUSINESS
 * INTERRUPTION) HOWEVER CAUSED AND ON ANY THEORY OF LIABILITY, WHETHER IN
 * CONTRACT, STRICT LIABILITY, OR TORT (INCLUDING NEGLIGENCE OR OTHERWISE)
 * ARISING IN ANY WAY OUT OF THE USE OF THIS SOFTWARE, EVEN IF ADVISED OF THE
 * POSSIBILITY OF SUCH DAMAGE.
 */
package com.websudos.phantom.builder.query

import com.datastax.driver.core.{ConsistencyLevel, Row, Session}
import com.websudos.phantom.CassandraTable
import com.websudos.phantom.builder._
import com.websudos.phantom.builder.clauses._
import com.websudos.phantom.builder.query.prepared.PreparedSelectBlock
import com.websudos.phantom.connectors.KeySpace
import shapeless.ops.hlist.Reverse
import shapeless.{::, =:!=, HList, HNil}

import scala.annotation.implicitNotFound
import scala.concurrent.{ExecutionContextExecutor, Future => ScalaFuture}
import scala.util.Try

class SelectQuery[
  Table <: CassandraTable[Table, _],
  Record,
  Limit <: LimitBound,
  Order <: OrderBound,
  Status <: ConsistencyBound,
  Chain <: WhereBound,
  PS <: HList
](
  protected[phantom] val table: Table,
  protected[phantom] val rowFunc: Row => Record,
  val init: CQLQuery,
  protected[phantom] val wherePart: WherePart,
  protected[phantom] val orderPart: OrderPart,
  protected[phantom] val limitedPart: LimitedPart,
  protected[phantom] val filteringPart: FilteringPart,
  protected[phantom] val usingPart: UsingPart,
  protected[phantom] val count: Boolean = false,
  override val options: QueryOptions = QueryOptions.empty
)(implicit builder: QueryBuilder) extends Query[Table, Record, Limit, Order, Status, Chain, PS](
  table, qb = init,
  rowFunc,
  usingPart,
  options
) with ExecutableQuery[Table, Record, Limit] {

  def fromRow(row: Row): Record = rowFunc(row)

  override val qb: CQLQuery = {
    (wherePart merge orderPart merge limitedPart merge filteringPart merge usingPart) build init
  }

  override protected[this] type QueryType[
    T <: CassandraTable[T, _],
    R,
    L <: LimitBound,
    O <: OrderBound,
    S <: ConsistencyBound,
    C <: WhereBound,
    P <: HList
  ] = SelectQuery[T, R, L, O, S, C, P]

  protected[this] def create[
    T <: CassandraTable[T, _],
    R,
    L <: LimitBound,
    O <: OrderBound,
    S <: ConsistencyBound,
    C <: WhereBound,
    P <: HList
  ](t: T, q: CQLQuery, r: Row => R, part: UsingPart, opts: QueryOptions): QueryType[T, R, L, O, S, C, P] = {
    new SelectQuery[T, R, L, O, S, C, P](
      table = t,
      rowFunc = r,
      init = q,
      wherePart = wherePart,
      orderPart = orderPart,
      limitedPart = limitedPart,
      filteringPart = filteringPart,
      usingPart = part,
      count = count,
      options = opts
    )
  }

  def allowFiltering(): SelectQuery[Table, Record, Limit, Order, Status, Chain, PS] = {
    new SelectQuery(
      table = table,
      rowFunc = rowFunc,
      init = init,
      wherePart = wherePart,
      orderPart = orderPart,
      limitedPart = limitedPart,
      filteringPart = filteringPart append builder.Select.allowFiltering(),
      usingPart = usingPart,
      count = count,
      options = options
    )
  }

  def prepare[Rev <: HList]()(
    implicit session: Session,
    keySpace: KeySpace,
    ev: PS =:!= HNil,
    rev: Reverse.Aux[PS, Rev]
  ): PreparedSelectBlock[Table, Record, Limit, Rev] = {
    new PreparedSelectBlock(qb, rowFunc, options)
  }

  /**
   * The where method of a select query.
   * @param cond A where clause condition restricted by path dependant types.
   * @param ev An evidence request guaranteeing the user cannot chain multiple where clauses on the same query.
   * @return
   */
<<<<<<< HEAD
  override def where(condition: Table => WhereClause.Condition)(
    implicit ev: Chain =:= Unchainned
  ): QueryType[Table, Record, Limit, Order, Status, Chainned, PS] = {
=======
  override def where(
    cond: Table => WhereClause.Condition
  )(implicit ev: Chain =:= Unchainned): QueryType[Table, Record, Limit, Order, Status, Chainned, PS] = {
>>>>>>> 50ce3519
    new SelectQuery(
      table = table,
      rowFunc = rowFunc,
      init = init,
      wherePart = wherePart append builder.Update.where(cond(table).qb),
      orderPart = orderPart,
      limitedPart = limitedPart,
      filteringPart = filteringPart,
      usingPart = usingPart,
      count = count,
      options = options
    )
  }

<<<<<<< HEAD
  override def and(condition: Table => WhereClause.Condition)(
    implicit ev: Chain =:= Chainned
  ): QueryType[Table, Record, Limit, Order, Status, Chainned, PS] = {
=======
  override def and(
    condition: Table => WhereClause.Condition
  )(implicit ev: Chain =:= Chainned): QueryType[Table, Record, Limit, Order, Status, Chainned, PS] = {
>>>>>>> 50ce3519
    new SelectQuery(
      table = table,
      rowFunc = rowFunc,
      init = init,
      wherePart = wherePart append builder.Update.and(condition(table).qb),
      orderPart = orderPart,
      limitedPart = limitedPart,
      filteringPart = filteringPart,
      usingPart = usingPart,
      count = count,
      options = options
    )
  }

  /**
   * The where method of a select query that takes parametric predicate as an argument.
   * @param condition A where clause condition restricted by path dependant types.
   * @param ev An evidence request guaranteeing the user cannot chain multiple where clauses on the same query.
   * @return
   */
  @implicitNotFound("You cannot use multiple where clauses in the same builder")
<<<<<<< HEAD
  def p_where[RR](condition: Table => PreparedWhereClause.ParametricCondition[RR])(
=======
  def p_where[RR](
    condition: Table => PreparedWhereClause.ParametricCondition[RR]
  )(
>>>>>>> 50ce3519
    implicit ev: Chain =:= Unchainned
  ): SelectQuery[Table, Record, Limit, Order, Status, Chainned, RR :: PS] = {
    new SelectQuery(
       table = table,
       rowFunc = rowFunc,
       init = init,
       wherePart = wherePart append builder.Update.where(condition(table).qb),
       orderPart = orderPart,
       limitedPart = limitedPart,
       filteringPart = filteringPart,
       usingPart = usingPart,
       count = count,
       options = options
     )
  }


  /**
   * The and operator that adds parametric condition to the where predicates.
   * @param condition A where clause condition restricted by path dependant types.
   * @param ev An evidence request guaranteeing the user cannot chain multiple where clauses on the same query.
   * @return
   */
  @implicitNotFound("You cannot add condition in this place of the query")
<<<<<<< HEAD
  def p_and[RR](condition: Table => PreparedWhereClause.ParametricCondition[RR])(
=======
  def p_and[RR](
    condition: Table => PreparedWhereClause.ParametricCondition[RR]
  )(
>>>>>>> 50ce3519
    implicit ev: Chain =:= Chainned
  ): SelectQuery[Table, Record, Limit, Order, Status, Chainned, RR :: PS] = {
    new SelectQuery(
      table = table,
      rowFunc = rowFunc,
      init = init,
      wherePart = wherePart append builder.Update.and(condition(table).qb),
      orderPart = orderPart,
      limitedPart = limitedPart,
      filteringPart = filteringPart,
      usingPart = usingPart,
      count = count,
      options = options
    )
  }

<<<<<<< HEAD
  def using(clause: UsingClause.Condition): SelectQuery[Table, Record, Limit, Order, Status, Chainned, PS] = {
    new SelectQuery(
      table = table,
      rowFunc = rowFunc,
      init = init,
      wherePart = wherePart,
      orderPart = orderPart,
      limitedPart = limitedPart,
      filteringPart = filteringPart,
      usingPart = usingPart append clause.qb,
      count = count,
      options = options
    )
  }

  override def consistencyLevel_=(level: ConsistencyLevel)(
=======
  override def consistencyLevel_=(
    level: ConsistencyLevel
  )(
>>>>>>> 50ce3519
    implicit ev: Status =:= Unspecified,
    session: Session
  ): SelectQuery[Table, Record, Limit, Order, Specified, Chain, PS] = {
    if (session.v3orNewer) {
      new SelectQuery(
        table = table,
        rowFunc = rowFunc,
        init = init,
        wherePart = wherePart,
        orderPart = orderPart,
        limitedPart = limitedPart,
        filteringPart = filteringPart,
        usingPart = usingPart,
        count = count,
        options = options.consistencyLevel_=(level)
      )
    } else {
      new SelectQuery(
        table = table,
        rowFunc = rowFunc,
        init = init,
        wherePart = wherePart,
        orderPart = orderPart,
        limitedPart = limitedPart,
        filteringPart = filteringPart,
        usingPart = usingPart append builder.consistencyLevel(level.toString),
        count = count,
        options = options
      )
    }
  }


  @implicitNotFound("A limit was already specified for this query.")
<<<<<<< HEAD
  override def limit(limit: Int)(
    implicit ev: Limit =:= Unlimited
  ): QueryType[Table, Record, Limited, Order, Status, Chain, PS] = {
=======
  override def limit(
    limit: Int
  )(implicit ev: Limit =:= Unlimited): QueryType[Table, Record, Limited, Order, Status, Chain, PS] = {
>>>>>>> 50ce3519
    new SelectQuery(
      table = table,
      rowFunc = rowFunc,
      init = init,
      wherePart = wherePart,
      orderPart = orderPart,
      limitedPart = limitedPart append builder.limit(limit),
      filteringPart = filteringPart,
      usingPart = usingPart,
      count = count,
      options = options
    )
  }


  @implicitNotFound("You have already defined an ordering clause on this query.")
  final def orderBy(clauses: (Table => OrderingClause.Condition)*)(
    implicit ev: Order =:= Unordered
  ): SelectQuery[Table, Record, Limit, Ordered, Status, Chain, PS] = {
    new SelectQuery(
      table,
      rowFunc,
      init,
      wherePart,
      orderPart append clauses.map(_(table).qb).toList,
      limitedPart,
      filteringPart,
      usingPart = usingPart,
      count,
      options = options
    )
  }

  /**
   * Returns the first row from the select ignoring everything else
   * @param session The implicit session provided by a [[com.websudos.phantom.connectors.Connector]].
   * @param keySpace The implicit keySpace definition provided by a [[com.websudos.phantom.connectors.Connector]].
   * @param ev The implicit limit for the query.
   * @param ec The implicit Scala execution context.
   * @return A Scala future guaranteed to contain a single result wrapped as an Option.
   */
  @implicitNotFound("You have already defined limit on this Query. You cannot specify multiple limits on the same builder.")
  def one()(
    implicit session: Session,
    keySpace: KeySpace,
    ev: Limit =:= Unlimited,
    ec: ExecutionContextExecutor,
    builder: QueryBuilder
  ): ScalaFuture[Option[Record]] = {
    val enforceLimit = if (count) LimitedPart.empty else limitedPart append builder.limit(1)

    new SelectQuery(
      table = table,
      rowFunc = rowFunc,
      init = init,
      wherePart = wherePart,
      orderPart = orderPart,
      limitedPart = enforceLimit,
      filteringPart = filteringPart,
      usingPart = usingPart,
      count = count,
      options = options
    ).singleFetch()

  }
}

private[phantom] class RootSelectBlock[
  T <: CassandraTable[T, _],
  R
](
  table: T,
  val rowFunc: Row => R,
  columns: List[String],
  clause: Option[CQLQuery] = None)(
  implicit builder: QueryBuilder
) {

  @implicitNotFound("You haven't provided a KeySpace in scope. Use a Connector to automatically inject one.")
  private[phantom] def all()(implicit keySpace: KeySpace): SelectQuery.Default[T, R] = {

    clause match {
      case Some(opt) => {
        new SelectQuery(
          table,
          rowFunc,
          builder.Select.select(builder.table(keySpace.name, table.tableName), opt),
          WherePart.empty(),
          OrderPart.empty(),
          LimitedPart.empty(),
          FilteringPart.empty(),
          UsingPart.empty()
        )
      }
      case None => {
        new SelectQuery(
          table,
          rowFunc,
          builder.Select.select(builder.table(keySpace.name, table.tableName), columns: _*),
          WherePart.empty(),
          OrderPart.empty(),
          LimitedPart.empty(),
          FilteringPart.empty(),
          UsingPart.empty()
        )
      }
    }
  }

  @implicitNotFound("You haven't provided a KeySpace in scope. Use a Connector to automatically inject one.")
  def distinct()(implicit keySpace: KeySpace): SelectQuery.Default[T, R] = {
    new SelectQuery(
      table,
      rowFunc,
      builder.Select.distinct(builder.table(keySpace.name, table.tableName), columns: _*),
      WherePart.empty(),
      OrderPart.empty(),
      LimitedPart.empty(),
      FilteringPart.empty(),
      UsingPart.empty()
    )
  }

  private[this] def extractCount(r: Row): Long = {
    Try(r.getLong("count")).getOrElse(0L)
  }


  private[this] def extractWritetime(r: Row): Long = {
    Try(r.getLong("writetime")).getOrElse(0L)
  }

  def function[RR](f1: T => TypedClause.Condition[RR])(implicit keySpace: KeySpace): SelectQuery.Default[T, RR] = {
    new SelectQuery(
      table,
      f1(table).extractor,
      builder.Select.select(builder.table(keySpace.name, table.tableName)),
      WherePart.empty,
      OrderPart.empty,
      LimitedPart.empty,
      FilteringPart.empty,
      UsingPart.empty,
      count = false
    )
  }

  @implicitNotFound("You haven't provided a KeySpace in scope. Use a Connector to automatically inject one.")
  def count()(implicit keySpace: KeySpace): SelectQuery.Default[T, Long] = {
    new SelectQuery(
      table,
      extractCount,
      builder.Select.count(builder.table(keySpace.name, table.tableName)),
      WherePart.empty,
      OrderPart.empty,
      LimitedPart.empty,
      FilteringPart.empty,
      UsingPart.empty,
      count = true
    )
  }
}

object RootSelectBlock {

  def apply[
    T <: CassandraTable[T, _],
    R
  ](
    table: T,
    columns: List[String],
    row: Row => R
  )(implicit builder: QueryBuilder): RootSelectBlock[T, R] = {
    new RootSelectBlock(table, row, columns)
  }
}

object SelectQuery {

  type Default[T <: CassandraTable[T, _], R] = SelectQuery[T, R, Unlimited, Unordered, Unspecified, Unchainned, HNil]

  def apply[T <: CassandraTable[T, _], R](
    table: T,
    qb: CQLQuery,
    row: Row => R
  )(implicit builder: QueryBuilder): SelectQuery.Default[T, R] = {
    new SelectQuery(
      table,
      row,
      qb,
      WherePart.empty(),
      OrderPart.empty(),
      LimitedPart.empty(),
      FilteringPart.empty(),
      UsingPart.empty()
    )
  }
}


private[phantom] trait SelectImplicits {
  @implicitNotFound("You haven't provided a KeySpace in scope. Use a Connector to automatically inject one.")
  final implicit def rootSelectBlockToSelectQuery[
    T <: CassandraTable[T, _],
    R
<<<<<<< HEAD
  ]( root: RootSelectBlock[T, R])(implicit keySpace: KeySpace): SelectQuery.Default[T, R] = {
    root.all
  }
=======
  ](root: RootSelectBlock[T, R])(
    implicit keySpace: KeySpace,
    builder: QueryBuilder
  ): SelectQuery.Default[T, R] = root.all
>>>>>>> 50ce3519
}<|MERGE_RESOLUTION|>--- conflicted
+++ resolved
@@ -137,15 +137,9 @@
    * @param ev An evidence request guaranteeing the user cannot chain multiple where clauses on the same query.
    * @return
    */
-<<<<<<< HEAD
-  override def where(condition: Table => WhereClause.Condition)(
-    implicit ev: Chain =:= Unchainned
-  ): QueryType[Table, Record, Limit, Order, Status, Chainned, PS] = {
-=======
   override def where(
     cond: Table => WhereClause.Condition
   )(implicit ev: Chain =:= Unchainned): QueryType[Table, Record, Limit, Order, Status, Chainned, PS] = {
->>>>>>> 50ce3519
     new SelectQuery(
       table = table,
       rowFunc = rowFunc,
@@ -160,15 +154,9 @@
     )
   }
 
-<<<<<<< HEAD
-  override def and(condition: Table => WhereClause.Condition)(
-    implicit ev: Chain =:= Chainned
-  ): QueryType[Table, Record, Limit, Order, Status, Chainned, PS] = {
-=======
   override def and(
     condition: Table => WhereClause.Condition
   )(implicit ev: Chain =:= Chainned): QueryType[Table, Record, Limit, Order, Status, Chainned, PS] = {
->>>>>>> 50ce3519
     new SelectQuery(
       table = table,
       rowFunc = rowFunc,
@@ -190,13 +178,9 @@
    * @return
    */
   @implicitNotFound("You cannot use multiple where clauses in the same builder")
-<<<<<<< HEAD
-  def p_where[RR](condition: Table => PreparedWhereClause.ParametricCondition[RR])(
-=======
   def p_where[RR](
     condition: Table => PreparedWhereClause.ParametricCondition[RR]
   )(
->>>>>>> 50ce3519
     implicit ev: Chain =:= Unchainned
   ): SelectQuery[Table, Record, Limit, Order, Status, Chainned, RR :: PS] = {
     new SelectQuery(
@@ -221,13 +205,9 @@
    * @return
    */
   @implicitNotFound("You cannot add condition in this place of the query")
-<<<<<<< HEAD
-  def p_and[RR](condition: Table => PreparedWhereClause.ParametricCondition[RR])(
-=======
   def p_and[RR](
     condition: Table => PreparedWhereClause.ParametricCondition[RR]
   )(
->>>>>>> 50ce3519
     implicit ev: Chain =:= Chainned
   ): SelectQuery[Table, Record, Limit, Order, Status, Chainned, RR :: PS] = {
     new SelectQuery(
@@ -244,28 +224,9 @@
     )
   }
 
-<<<<<<< HEAD
-  def using(clause: UsingClause.Condition): SelectQuery[Table, Record, Limit, Order, Status, Chainned, PS] = {
-    new SelectQuery(
-      table = table,
-      rowFunc = rowFunc,
-      init = init,
-      wherePart = wherePart,
-      orderPart = orderPart,
-      limitedPart = limitedPart,
-      filteringPart = filteringPart,
-      usingPart = usingPart append clause.qb,
-      count = count,
-      options = options
-    )
-  }
-
-  override def consistencyLevel_=(level: ConsistencyLevel)(
-=======
   override def consistencyLevel_=(
     level: ConsistencyLevel
   )(
->>>>>>> 50ce3519
     implicit ev: Status =:= Unspecified,
     session: Session
   ): SelectQuery[Table, Record, Limit, Order, Specified, Chain, PS] = {
@@ -300,15 +261,9 @@
 
 
   @implicitNotFound("A limit was already specified for this query.")
-<<<<<<< HEAD
-  override def limit(limit: Int)(
-    implicit ev: Limit =:= Unlimited
-  ): QueryType[Table, Record, Limited, Order, Status, Chain, PS] = {
-=======
   override def limit(
     limit: Int
   )(implicit ev: Limit =:= Unlimited): QueryType[Table, Record, Limited, Order, Status, Chain, PS] = {
->>>>>>> 50ce3519
     new SelectQuery(
       table = table,
       rowFunc = rowFunc,
@@ -513,14 +468,8 @@
   final implicit def rootSelectBlockToSelectQuery[
     T <: CassandraTable[T, _],
     R
-<<<<<<< HEAD
-  ]( root: RootSelectBlock[T, R])(implicit keySpace: KeySpace): SelectQuery.Default[T, R] = {
-    root.all
-  }
-=======
   ](root: RootSelectBlock[T, R])(
     implicit keySpace: KeySpace,
     builder: QueryBuilder
   ): SelectQuery.Default[T, R] = root.all
->>>>>>> 50ce3519
 }