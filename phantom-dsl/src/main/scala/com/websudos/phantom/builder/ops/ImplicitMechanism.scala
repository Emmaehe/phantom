/*
 * Copyright 2013-2015 Websudos, Limited.
 *
 * All rights reserved.
 *
 * Redistribution and use in source and binary forms, with or without
 * modification, are permitted provided that the following conditions are met:
 *
 * - Redistributions of source code must retain the above copyright notice,
 * this list of conditions and the following disclaimer.
 *
 * - Redistributions in binary form must reproduce the above copyright
 * notice, this list of conditions and the following disclaimer in the
 * documentation and/or other materials provided with the distribution.
 *
 * - Explicit consent must be obtained from the copyright owner, Outworkers Limited before any redistribution is made.
 *
 * THIS SOFTWARE IS PROVIDED BY THE COPYRIGHT HOLDERS AND CONTRIBUTORS "AS IS"
 * AND ANY EXPRESS OR IMPLIED WARRANTIES, INCLUDING, BUT NOT LIMITED TO, THE
 * IMPLIED WARRANTIES OF MERCHANTABILITY AND FITNESS FOR A PARTICULAR PURPOSE
 * ARE DISCLAIMED. IN NO EVENT SHALL THE COPYRIGHT HOLDER OR CONTRIBUTORS BE
 * LIABLE FOR ANY DIRECT, INDIRECT, INCIDENTAL, SPECIAL, EXEMPLARY, OR
 * CONSEQUENTIAL DAMAGES (INCLUDING, BUT NOT LIMITED TO, PROCUREMENT OF
 * SUBSTITUTE GOODS OR SERVICES; LOSS OF USE, DATA, OR PROFITS; OR BUSINESS
 * INTERRUPTION) HOWEVER CAUSED AND ON ANY THEORY OF LIABILITY, WHETHER IN
 * CONTRACT, STRICT LIABILITY, OR TORT (INCLUDING NEGLIGENCE OR OTHERWISE)
 * ARISING IN ANY WAY OUT OF THE USE OF THIS SOFTWARE, EVEN IF ADVISED OF THE
 * POSSIBILITY OF SUCH DAMAGE.
 */
package com.websudos.phantom.builder.ops

import com.websudos.phantom.builder.QueryBuilder
import com.websudos.phantom.builder.clauses.{WhereClause, OrderingColumn, CompareAndSetClause}
import com.websudos.phantom.builder.primitives.Primitive
import com.websudos.phantom.column._
import com.websudos.phantom.dsl._
import com.websudos.phantom.keys.{Undroppable, Indexed}
import shapeless.<:!<

import scala.annotation.implicitNotFound

sealed class DropColumn[RR](val column: AbstractColumn[RR])

sealed class CasConditionalOperators[RR](col: AbstractColumn[RR])(implicit builder: QueryBuilder) {

  /**
   * DSL method used to chain "is" clauses in Compare-And-Set operations.
   * Using a call to {{is}}, a column is only updated if the conditional clause of the compare-and-set is met.
   *
   * Example:
   *
   * {{{
   *   Recipes.update.where(_.url eqs recipe.url)
   *    .modify(_.description setTo updated)
   *    .onlyIf(_.description is recipe.description)
   *    .future()
   * }}}
   *
   * @param value The value to compare against in the match clause.
   * @return A compare and set clause usable in an "onlyIf" condition.
   */
  final def is(value: RR): CompareAndSetClause.Condition = {
    new CompareAndSetClause.Condition(builder.Where.eqs(col.name, col.asCql(value)))
  }

  final def isNot(value: RR): CompareAndSetClause.Condition = {
    new CompareAndSetClause.Condition(builder.Where.notEqs(col.name, col.asCql(value)))
  }

  final def isGt(value: RR): CompareAndSetClause.Condition = {
    new CompareAndSetClause.Condition(builder.Where.gt(col.name, col.asCql(value)))
  }

  final def isGte(value: RR): CompareAndSetClause.Condition = {
    new CompareAndSetClause.Condition(builder.Where.gte(col.name, col.asCql(value)))
  }

  final def isLt(value: RR): CompareAndSetClause.Condition = {
    new CompareAndSetClause.Condition(builder.Where.lt(col.name, col.asCql(value)))
  }

  final def isLte(value: RR): CompareAndSetClause.Condition = {
    new CompareAndSetClause.Condition(builder.Where.lte(col.name, col.asCql(value)))
  }
}

sealed class SetConditionals[T <: CassandraTable[T, R], R, RR](val col: AbstractSetColumn[T, R, RR]) {

  /**
   * Generates a Set CONTAINS clause that can be used inside a CQL Where condition.
   * @param elem The element to check for in the contains clause.
   * @return A Where clause.
   */
  final def contains(elem: RR): WhereClause.Condition = {
    new WhereClause.Condition(
      builder.Where.contains(col.name, col.valueAsCql(elem))
    )
  }
}

sealed class MapEntriesConditionals[K : Primitive, V : Primitive](val col: MapKeyUpdateClause[K, V]) {

  /**
    * Generates a Map CONTAINS ENTRY clause that can be used inside a CQL Where condition.
    * This allows users to lookup records by their full entry inside a map column of a table.
    *
    * Key support is not yet enabled in phantom because index generation has to be done differently.
    * Otherwise, there is no support for simultaneous indexing on both KEYS and VALUES of a MAP column.
    * This limitation will be lifted in the future.
    *
    * @param entry The map entry to look for.
    * @return A Where clause.
    */
  final def eqs(entry: V): WhereClause.Condition = {
    new WhereClause.Condition(
      builder.Where.containsEntry(col.column, col.keyName, Primitive[V].asCql(entry))
    )
  }
}

sealed class MapKeyConditionals[T <: CassandraTable[T, R], R, K, V](val col: AbstractMapColumn[T, R, K, V]) {

  /**
   * Generates a Map CONTAINS KEY clause that can be used inside a CQL Where condition.
   * This allows users to lookup records by a KEY inside a map column of a table.
   *
   * Key support is not yet enabled in phantom because index generation has to be done differently.
   * Otherwise, there is no support for simultaneous indexing on both KEYS and VALUES of a MAP column.
   * This limitation will be lifted in the future.
   *
   * @param elem The element to check for in the contains clause.
   * @return A Where clause.
   */
  final def containsKey(elem: K): WhereClause.Condition = {
    new WhereClause.Condition(
      builder.Where.containsKey(col.name, col.keyAsCql(elem))
    )
  }
}

sealed class MapConditionals[T <: CassandraTable[T, R], R, K, V](val col: AbstractMapColumn[T, R, K, V]) {

  /**
   * Generates a Map CONTAINS clause that can be used inside a CQL Where condition.
   * This allows users to lookup records by a VALUE inside a map column of a table.
   *
   * @param elem The element to check for in the contains clause.
   * @return A Where clause.
   */
  final def contains(elem: K): WhereClause.Condition = {
    new WhereClause.Condition(
      builder.Where.contains(col.name, col.keyAsCql(elem))
    )
  }
}


private[phantom] trait ImplicitMechanism extends ModifyMechanism {

  @implicitNotFound(msg = "Compare-and-set queries can only be applied to non indexed primitive columns.")
  implicit final def columnToCasCompareColumn[RR](
    col: AbstractColumn[RR]
  )(
    implicit ev: col.type <:!< Indexed,
    builder: QueryBuilder
  ): CasConditionalOperators[RR] = {
    new CasConditionalOperators[RR](col)
  }

  @implicitNotFound(msg = "Index columns and counters cannot be dropped!")
<<<<<<< HEAD
  implicit final def columnToDropColumn[T](col: AbstractColumn[T])(implicit ev: col.type <:!< Undroppable): DropColumn[T] = new DropColumn[T](col)

  implicit def indexedToQueryColumn[T : Primitive](col: AbstractColumn[T] with Indexed): QueryColumn[T] = new QueryColumn(col.name)

  implicit def optionalIndexToQueryColumn[T : Primitive](col: AbstractColumn[Option[T]] with Indexed): QueryColumn[T] = new QueryColumn(col.name)

  implicit def orderingColumn[RR](col: AbstractColumn[RR] with PrimaryKey[RR]): OrderingColumn[RR] = new OrderingColumn[RR](col)
=======
  implicit final def columnToDropColumn[T](col: AbstractColumn[T])(
    implicit ev: col.type <:!< Undroppable,
    builder: QueryBuilder
  ): DropColumn[T] = new DropColumn[T](col)

  implicit def indexedToQueryColumn[T : Primitive](
    col: AbstractColumn[T] with Indexed
  )(implicit builder: QueryBuilder): QueryColumn[T] = new QueryColumn(col)

  implicit def orderingColumn[RR](
    col: AbstractColumn[RR] with PrimaryKey[RR]
  )(implicit builder: QueryBuilder): OrderingColumn[RR] = new OrderingColumn[RR](col)
>>>>>>> 50ce3519

  implicit def setColumnToQueryColumn[T <: CassandraTable[T, R], R, RR](col: AbstractSetColumn[T, R, RR] with Index[Set[RR]]): SetConditionals[T, R, RR] = {
    new SetConditionals(col)
  }

  /**
    * Definition used to cast a comparison clause to Map entry lookup based on a secondary index.
    * @param cond The column update clause generated from MapColumn.apply(keyValue)
    * @tparam K The type of the key inside the MapColumn.
    * @tparam V The type of the value held inside the MapColumn.
    * @return A MapEntriesConditionals query that allows secondary index operators on map entries.
    */
  implicit def mapColumnDefinitionToEntriesQueryColumn[
    K : Primitive,
    V : Primitive
  ](cond: MapKeyUpdateClause[K, V]): MapEntriesConditionals[K, V] = {
    new MapEntriesConditionals[K, V](cond)
  }

  /**
    * Definition used to cast an index map column with values indexed to a query-able definition.
    * This will allow users to use "CONTAINS" clauses to search for matches based on map values.
    *
    * @param col The map column to cast to a Map column secondary index query.
    * @tparam T The Cassandra table inner type.
    * @tparam R The record type of the table.
    * @tparam K The type of the key held in the map.
    * @tparam V The type of the value held in the map.
    * @return A MapConditionals class with CONTAINS support.
    */
  implicit def mapColumnToQueryColumn[T <: CassandraTable[T, R], R, K, V](
    col: AbstractMapColumn[T, R, K, V] with Index[Map[K, V]]
  )(implicit ev: col.type <:!< Keys): MapConditionals[T, R, K, V] = {
    new MapConditionals(col)
  }

  /**
    * Definition used to cast an index map column with keys indexed to a query-able definition.
    * This will allow users to use "CONTAINS KEY" clauses to search for matches based on map keys.
    *
    * @param col The map column to cast to a Map column secondary index query.
    * @tparam T The Cassandra table inner type.
    * @tparam R The record type of the table.
    * @tparam K The type of the key held in the map.
    * @tparam V The type of the value held in the map.
    * @return A MapConditionals class with CONTAINS KEY support.
    */
  implicit def mapKeysColumnToQueryColumn[T <: CassandraTable[T, R], R, K, V](
    col: AbstractMapColumn[T, R, K, V] with Index[Map[K, V]] with Keys): MapKeyConditionals[T, R, K, V] = {
    new MapKeyConditionals(col)
  }

}<|MERGE_RESOLUTION|>--- conflicted
+++ resolved
@@ -168,28 +168,16 @@
   }
 
   @implicitNotFound(msg = "Index columns and counters cannot be dropped!")
-<<<<<<< HEAD
-  implicit final def columnToDropColumn[T](col: AbstractColumn[T])(implicit ev: col.type <:!< Undroppable): DropColumn[T] = new DropColumn[T](col)
-
-  implicit def indexedToQueryColumn[T : Primitive](col: AbstractColumn[T] with Indexed): QueryColumn[T] = new QueryColumn(col.name)
-
-  implicit def optionalIndexToQueryColumn[T : Primitive](col: AbstractColumn[Option[T]] with Indexed): QueryColumn[T] = new QueryColumn(col.name)
-
-  implicit def orderingColumn[RR](col: AbstractColumn[RR] with PrimaryKey[RR]): OrderingColumn[RR] = new OrderingColumn[RR](col)
-=======
   implicit final def columnToDropColumn[T](col: AbstractColumn[T])(
     implicit ev: col.type <:!< Undroppable,
     builder: QueryBuilder
   ): DropColumn[T] = new DropColumn[T](col)
 
-  implicit def indexedToQueryColumn[T : Primitive](
-    col: AbstractColumn[T] with Indexed
-  )(implicit builder: QueryBuilder): QueryColumn[T] = new QueryColumn(col)
-
-  implicit def orderingColumn[RR](
-    col: AbstractColumn[RR] with PrimaryKey[RR]
-  )(implicit builder: QueryBuilder): OrderingColumn[RR] = new OrderingColumn[RR](col)
->>>>>>> 50ce3519
+  implicit def indexedToQueryColumn[T : Primitive](col: AbstractColumn[T] with Indexed): QueryColumn[T] = new QueryColumn(col.name)
+
+  implicit def optionalIndexToQueryColumn[T : Primitive](col: AbstractColumn[Option[T]] with Indexed): QueryColumn[T] = new QueryColumn(col.name)
+
+  implicit def orderingColumn[RR](col: AbstractColumn[RR] with PrimaryKey[RR]): OrderingColumn[RR] = new OrderingColumn[RR](col)
 
   implicit def setColumnToQueryColumn[T <: CassandraTable[T, R], R, RR](col: AbstractSetColumn[T, R, RR] with Index[Set[RR]]): SetConditionals[T, R, RR] = {
     new SetConditionals(col)
