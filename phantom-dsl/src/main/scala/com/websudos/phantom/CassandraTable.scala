--- conflicted
+++ resolved
@@ -104,25 +104,15 @@
     DeleteQuery[T, R](this.asInstanceOf[T])
   }
 
-<<<<<<< HEAD
   final def delete(conditions: (T => DeleteClause.Condition)*)(implicit keySpace: KeySpace): DeleteQuery.Default[T, R] = {
     val tb = this.asInstanceOf[T]
 
     val queries = conditions.map(_(tb).qb)
 
     DeleteQuery[T, R](tb, queries: _*)
-=======
-  final def delete(condition: T => DeleteClause.Condition)(
-    implicit keySpace: KeySpace,
-    builder: QueryBuilder
-  ): DeleteQuery.Default[T, R] = {
-    DeleteQuery[T, R](this.asInstanceOf[T], condition(this.asInstanceOf[T]).qb)
->>>>>>> 50ce3519
-  }
-
-  final def truncate()(implicit keySpace: KeySpace, builder: QueryBuilder): TruncateQuery.Default[T, R] = {
-    TruncateQuery[T, R](this.asInstanceOf[T])
-  }
+  }
+
+  final def truncate()(implicit keySpace: KeySpace): TruncateQuery.Default[T, R] = TruncateQuery[T, R](this.asInstanceOf[T])
 
   def secondaryKeys: Seq[AbstractColumn[_]] = columns.filter(_.isSecondaryKey)
 
