--- conflicted
+++ resolved
@@ -26,16 +26,11 @@
   Table <: CassandraTable[Table, _],
   Record,
   Status <: ConsistencyBound
-<<<<<<< HEAD
-](table: Table, val qb: CQLQuery, override val options: QueryOptions)(
-  implicit strategy: NamingStrategy
-=======
 ](
   table: Table,
   val init: CQLQuery,
   override val options: QueryOptions,
   protected[phantom] val usingPart: UsingPart = UsingPart.empty
->>>>>>> b576d25d
 ) extends ExecutableStatement {
 
   def consistencyLevel_=(level: ConsistencyLevel)(implicit session: Session): TruncateQuery[Table, Record, Specified] = {
@@ -54,10 +49,7 @@
 
   type Default[T <: CassandraTable[T, _], R] = TruncateQuery[T, R, Unspecified]
 
-  def apply[T <: CassandraTable[T, _], R](table: T)(
-    implicit keySpace: KeySpace,
-    strategy: NamingStrategy
-  ): TruncateQuery.Default[T, R] = {
+  def apply[T <: CassandraTable[T, _], R](table: T)(implicit keySpace: KeySpace): TruncateQuery.Default[T, R] = {
     new TruncateQuery(
       table,
       QueryBuilder.truncate(QueryBuilder.keyspace(keySpace.name, table.tableName).queryString),
