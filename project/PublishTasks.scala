/*
 * Copyright 2013-2015 Websudos, Limited.
 *
 * All rights reserved.
 *
 * Redistribution and use in source and binary forms, with or without
 * modification, are permitted provided that the following conditions are met:
 *
 * - Redistributions of source code must retain the above copyright notice,
 * this list of conditions and the following disclaimer.
 *
 * - Redistributions in binary form must reproduce the above copyright
 * notice, this list of conditions and the following disclaimer in the
 * documentation and/or other materials provided with the distribution.
 *
 * - Explicit consent must be obtained from the copyright owner, Outworkers Limited before any redistribution is made.
 *
 * THIS SOFTWARE IS PROVIDED BY THE COPYRIGHT HOLDERS AND CONTRIBUTORS "AS IS"
 * AND ANY EXPRESS OR IMPLIED WARRANTIES, INCLUDING, BUT NOT LIMITED TO, THE
 * IMPLIED WARRANTIES OF MERCHANTABILITY AND FITNESS FOR A PARTICULAR PURPOSE
 * ARE DISCLAIMED. IN NO EVENT SHALL THE COPYRIGHT HOLDER OR CONTRIBUTORS BE
 * LIABLE FOR ANY DIRECT, INDIRECT, INCIDENTAL, SPECIAL, EXEMPLARY, OR
 * CONSEQUENTIAL DAMAGES (INCLUDING, BUT NOT LIMITED TO, PROCUREMENT OF
 * SUBSTITUTE GOODS OR SERVICES; LOSS OF USE, DATA, OR PROFITS; OR BUSINESS
 * INTERRUPTION) HOWEVER CAUSED AND ON ANY THEORY OF LIABILITY, WHETHER IN
 * CONTRACT, STRICT LIABILITY, OR TORT (INCLUDING NEGLIGENCE OR OTHERWISE)
 * ARISING IN ANY WAY OUT OF THE USE OF THIS SOFTWARE, EVEN IF ADVISED OF THE
 * POSSIBILITY OF SUCH DAMAGE.
 */
import bintray.BintrayKeys._
import sbt.Keys._
import sbt._

object PublishTasks {

  val defaultPublishingSettings = Seq(
    version := "1.26.2"
  )

  val bintrayPublishSettings: Seq[Def.Setting[_]] = Seq(
    publishMavenStyle := true,
    bintrayOrganization := Some("websudos"),
    bintrayRepository <<= scalaVersion.apply {
      v => if (v.trim.endsWith("SNAPSHOT")) "oss-snapshots" else "oss-releases"
    },
    bintrayReleaseOnPublish in ThisBuild := true,
    publishArtifact in Test := false,
    pomIncludeRepository := { _ => true},
    licenses += ("Apache-2.0", url("https://github.com/outworkers/phantom/blob/develop/LICENSE.txt"))
  ) ++ defaultPublishingSettings

  val mavenPublishingSettings: Seq[Def.Setting[_]] = Seq(
    credentials += Credentials(Path.userHome / ".ivy2" / ".credentials"),
    publishMavenStyle := true,
    publishTo <<= version.apply {
      v =>
        val nexus = "https://oss.sonatype.org/"
        if (v.trim.endsWith("SNAPSHOT")) {
          Some("snapshots" at nexus + "content/repositories/snapshots")
        } else {
          Some("releases" at nexus + "service/local/staging/deploy/maven2")
        }
    },
    externalResolvers <<= resolvers map { rs =>
      Resolver.withDefaultResolvers(rs, mavenCentral = true)
    },
    licenses += ("Outworkers License", url("https://github.com/outworkers/phantom/blob/develop/LICENSE.txt")),
    publishArtifact in Test := false,
    pomIncludeRepository := { _ => true },
    pomExtra :=
      <url>https://github.com/outworkers/phantom</url>
        <scm>
          <url>git@github.com:outworkers/phantom.git</url>
          <connection>scm:git:git@github.com:outworkers/phantom.git</connection>
        </scm>
        <developers>
          <developer>
            <id>alexflav</id>
            <name>Flavian Alexandru</name>
            <url>http://github.com/alexflav23</url>
          </developer>
        </developers>
  ) ++ defaultPublishingSettings

  val RunningUnderCi = Option(System.getenv("CI")).isDefined || Option(System.getenv("TRAVIS")).isDefined

  def mavenPublishingCommand: Command = Command.command("publishToMaven") { state =>
    val extracted: Extracted = Project.extract(state)
    Project.runTask(
      publish in Compile,
      extracted.append(mavenPublishingSettings, state),
      checkCycles = true
    )
    state
  }

<<<<<<< HEAD
  val RunningUnderCi = Option(System.getenv("CI")).isDefined || Option(System.getenv("TRAVIS")).isDefined
  println(s"CI STATUS $RunningUnderCi")

  // lazy val effectivePublishingSettings = if (RunningUnderCi) bintrayPublishSettings else mavenPublishingSettings
  lazy val effectivePublishingSettings = bintrayPublishSettings
=======
  def bintrayPublishingCommand: Command = Command.command("publishToBintray") { state =>
    val extracted: Extracted = Project.extract(state)
    Project.runTask(
      publish in Compile,
      extracted.append(bintrayPublishSettings, state),
      checkCycles = true
    )
    state
  }

  lazy val effectivePublishingSettings = if (RunningUnderCi) bintrayPublishSettings else mavenPublishingSettings
  //lazy val effectivePublishingSettings = mavenPublishingSettings
>>>>>>> ed43a425
}<|MERGE_RESOLUTION|>--- conflicted
+++ resolved
@@ -94,13 +94,6 @@
     state
   }
 
-<<<<<<< HEAD
-  val RunningUnderCi = Option(System.getenv("CI")).isDefined || Option(System.getenv("TRAVIS")).isDefined
-  println(s"CI STATUS $RunningUnderCi")
-
-  // lazy val effectivePublishingSettings = if (RunningUnderCi) bintrayPublishSettings else mavenPublishingSettings
-  lazy val effectivePublishingSettings = bintrayPublishSettings
-=======
   def bintrayPublishingCommand: Command = Command.command("publishToBintray") { state =>
     val extracted: Extracted = Project.extract(state)
     Project.runTask(
@@ -113,5 +106,4 @@
 
   lazy val effectivePublishingSettings = if (RunningUnderCi) bintrayPublishSettings else mavenPublishingSettings
   //lazy val effectivePublishingSettings = mavenPublishingSettings
->>>>>>> ed43a425
 }