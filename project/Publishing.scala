--- conflicted
+++ resolved
@@ -23,11 +23,7 @@
 object Publishing {
 
   val defaultPublishingSettings = Seq(
-<<<<<<< HEAD
-    version := "2.2.0"
-=======
     version := "2.2.3"
->>>>>>> b576d25d
   )
 
   lazy val noPublishSettings = Seq(
