--- conflicted
+++ resolved
@@ -316,18 +316,8 @@
   },
   publishMavenStyle := false,
   excludeFilter := {
-<<<<<<< HEAD
     CrossVersion.partialVersion(scalaVersion.value) match {
       case Some((2, scalaMajor)) if scalaMajor >= 11 => NothingFilter
-=======
-    println((scalaVersion in Global).value)
-    CrossVersion.partialVersion((scalaVersion in Global).value) match {
-      // if scala 2.11+ is used, quasiquotes are merged into scala-reflect
-      case Some((2, scalaMajor)) if scalaMajor >= 11 => {
-        println("Excluding all files from compilation")
-        NothingFilter
-      }
->>>>>>> 50ce3519
       case _ => AllPassFilter
     }
   },
