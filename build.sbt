--- conflicted
+++ resolved
@@ -28,11 +28,7 @@
   val shapeless = "2.3.2"
   val thrift = "0.8.0"
   val finagle = "6.42.0"
-<<<<<<< HEAD
   val scalameter = "0.8.2"
-=======
-  val scalameter = "0.8+"
->>>>>>> b576d25d
   val scalacheck = "1.13.4"
   val slf4j = "1.7.21"
   val reactivestreams = "1.0.0"
