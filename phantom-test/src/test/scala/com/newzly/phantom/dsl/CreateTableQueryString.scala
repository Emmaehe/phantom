--- conflicted
+++ resolved
@@ -30,7 +30,6 @@
   }
 
   it should "work fine with List, Set, Map" in {
-<<<<<<< HEAD
     val q = TestTable.createSchema
 
     assert(q.indexOf("list list<text>") > 0)
@@ -41,7 +40,7 @@
     assert(q.indexOf("mapTextToText map<text, text>") > 0)
     assert(q.indexOf("PRIMARY KEY (key)") > 0 )
 
-    assert( q.replace("CREATE TABLE TestTable ( ","" )
+    assert( q.replace("CREATE TABLE ${TestTable.tableName} ( ","" )
       .replace("list list<text>","")
       .replace("setText set<text>","")
       .replace("mapIntToText map<int, text>","")
@@ -53,18 +52,6 @@
       .replace(" ","")
       .replace(",","") == ";" )
 
-=======
-    val manual = s"CREATE TABLE ${TestTable.tableName} " +
-      "( key text, " +
-      "list list<text>, " +
-      "setText set<text>, " +
-      "mapTextToText map<text, text>, " +
-      "setInt set<int>, " +
-      "mapIntToText map<int, text>, " +
-      "PRIMARY KEY (key));"
-
-    assert(TestTable.columns.forall(column => { manual.contains(column.name) }))
->>>>>>> 308fcab5
   }
 
   it should "get the right query in mix table" in {
@@ -80,7 +67,7 @@
     assert(q.indexOf("uid uuid") > 0)
     assert(q.indexOf("PRIMARY KEY (url)") > 0)
 
-    assert( q.replace("CREATE TABLE Recipes ( ","" )
+    assert( q.replace("CREATE TABLE  ${Recipes.tableName} ( ","" )
       .replace("url text","")
       .replace("description text","")
       .replace("ingredients list<text>","")
@@ -94,33 +81,15 @@
       .replace(" ","")
       .replace(",","") == ";" )
 
-<<<<<<< HEAD
-=======
-    val manual = s"CREATE TABLE ${Recipes.tableName}} ( "+
-      "url text, " +
-      "description text, " +
-      "ingredients list<text>, " +
-      "author text, " +
-      "servings int, " +
-      "last_checked_at timestamp, " +
-      "props map<text, text>, " +
-      "uid uuid, " +
-      "PRIMARY KEY (url));"
-
       assert(Recipes.columns.forall(column => {
         manual.contains(column.name)
       }))
->>>>>>> 308fcab5
   }
 
   ignore should "correctly add clustering order to a query" in {
     /*val q = Recipes.create()
       .withClusteringOrder(_.last_checked_at)
       .ascending.queryString
-<<<<<<< HEAD
-    Console.println(q)*/
-=======
-    assert(q.contains("ASCENDING"))
->>>>>>> 308fcab5
+    Console.println(q)
   }
 }
