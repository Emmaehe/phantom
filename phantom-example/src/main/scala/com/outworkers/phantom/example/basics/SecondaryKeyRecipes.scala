--- conflicted
+++ resolved
@@ -15,6 +15,11 @@
  */
 package com.outworkers.phantom.example.basics
 
+import java.util.UUID
+
+import scala.concurrent.{Future => ScalaFuture}
+import com.datastax.driver.core.Row
+import com.outworkers.phantom.connectors.RootConnector
 import com.outworkers.phantom.dsl._
 import scala.concurrent.Future
 
@@ -47,8 +52,6 @@
   object ingredients extends SetColumn[String](this)
   object props extends MapColumn[String, String](this)
   object timestamp extends DateTimeColumn(this)
-<<<<<<< HEAD
-=======
 
   def store(recipe: Recipe): ScalaFuture[ResultSet] = {
     insert
@@ -63,7 +66,6 @@
       .future()
   }
 
->>>>>>> b576d25d
 
   // Now say you want to get a Recipe by author.
   // author is an Index, you can now use it in a "where" clause.
