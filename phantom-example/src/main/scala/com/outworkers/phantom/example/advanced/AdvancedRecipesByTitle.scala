--- conflicted
+++ resolved
@@ -38,12 +38,8 @@
   // The id is just another normal field.
   object id extends UUIDColumn(this)
 
-<<<<<<< HEAD
 abstract class ConcreteAdvancedRecipesByTitle extends AdvancedRecipesByTitle with RootConnector {
   override def tableName(implicit strategy: NamingStrategy): String = "recipes_by_title"
-=======
-  override lazy val tableName = "recipes_by_title"
->>>>>>> b576d25d
 
   def store(recipe: (String, UUID)): ScalaFuture[ResultSet] = {
     insert.value(_.title, recipe._1).value(_.id, recipe._2).future()
